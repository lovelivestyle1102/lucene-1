/*
 * Licensed to the Apache Software Foundation (ASF) under one or more
 * contributor license agreements.  See the NOTICE file distributed with
 * this work for additional information regarding copyright ownership.
 * The ASF licenses this file to You under the Apache License, Version 2.0
 * (the "License"); you may not use this file except in compliance with
 * the License.  You may obtain a copy of the License at
 *
 *     http://www.apache.org/licenses/LICENSE-2.0
 *
 * Unless required by applicable law or agreed to in writing, software
 * distributed under the License is distributed on an "AS IS" BASIS,
 * WITHOUT WARRANTIES OR CONDITIONS OF ANY KIND, either express or implied.
 * See the License for the specific language governing permissions and
 * limitations under the License.
 */
package org.apache.solr.cloud;

import java.nio.charset.Charset;
import java.util.NoSuchElementException;
import java.util.concurrent.ExecutorService;
import java.util.concurrent.Future;
import java.util.concurrent.TimeUnit;
import java.util.concurrent.TimeoutException;
import java.util.function.Predicate;

import org.apache.solr.SolrTestCaseJ4;
import org.apache.solr.common.cloud.SolrZkClient;
import org.apache.solr.common.util.ExecutorUtil;
import org.apache.solr.common.util.SolrjNamedThreadFactory;
import org.junit.After;
import org.junit.Before;
import org.junit.Test;

public class DistributedQueueTest extends SolrTestCaseJ4 {

  private static final Charset UTF8 = Charset.forName("UTF-8");

  protected ZkTestServer zkServer;
  protected SolrZkClient zkClient;
  protected ExecutorService executor = ExecutorUtil.newMDCAwareSingleThreadExecutor(new SolrjNamedThreadFactory("dqtest-"));

  @Before
  @Override
  public void setUp() throws Exception {
    super.setUp();
    setupZk();
  }

  @Test
  public void testDistributedQueue() throws Exception {
    String dqZNode = "/distqueue/test";
    byte[] data = "hello world".getBytes(UTF8);

    DistributedQueue dq = makeDistributedQueue(dqZNode);

    // basic ops
    assertNull(dq.poll());
    try {
      dq.remove();
      fail("NoSuchElementException expected");
    } catch (NoSuchElementException expected) {
      // expected
    }

    dq.offer(data);
    assertArrayEquals(dq.peek(500), data);
    assertArrayEquals(dq.remove(), data);
    assertNull(dq.poll());

    dq.offer(data);
    assertArrayEquals(dq.take(), data); // waits for data
    assertNull(dq.poll());

    dq.offer(data);
    dq.peek(true); // wait until data is definitely there before calling remove
    assertArrayEquals(dq.remove(), data);
    assertNull(dq.poll());

    // should block until the background thread makes the offer
    (new QueueChangerThread(dq, 1000)).start();
    assertNotNull(dq.peek(true));
    assertNotNull(dq.remove());
    assertNull(dq.poll());

    // timeout scenario ... background thread won't offer until long after the peek times out
    QueueChangerThread qct = new QueueChangerThread(dq, 1000);
    qct.start();
    assertNull(dq.peek(500));
    qct.join();
  }

  @Test
  public void testDistributedQueueCache() throws Exception {
    String dqZNode = "/distqueue/test";
    byte[] data = "hello world".getBytes(UTF8);

    DistributedQueue consumer = makeDistributedQueue(dqZNode);
    DistributedQueue producer = makeDistributedQueue(dqZNode);
    DistributedQueue producer2 = makeDistributedQueue(dqZNode);

    producer2.offer(data);
    producer.offer(data);
    producer.offer(data);
    consumer.poll();

    assertEquals(2, consumer.getStats().getQueueLength());
    producer.offer(data);
    producer2.offer(data);
    consumer.poll();
    // Wait for watcher being kicked off
    while (!consumer.isDirty()) {
      Thread.sleep(20);
    }
    // DQ still have elements in their queue, so we should not fetch elements path from Zk
    assertEquals(1, consumer.getStats().getQueueLength());
    consumer.poll();
    consumer.peek();
    assertEquals(2, consumer.getStats().getQueueLength());
  }

  @Test
  public void testDistributedQueueBlocking() throws Exception {
    String dqZNode = "/distqueue/test";
    String testData = "hello world";

    DistributedQueue dq = makeDistributedQueue(dqZNode);

    assertNull(dq.peek());
    Future<String> future = executor.submit(() -> new String(dq.peek(true), UTF8));
    try {
      future.get(1000, TimeUnit.MILLISECONDS);
      fail("TimeoutException expected");
    } catch (TimeoutException expected) {
      assertFalse(future.isDone());
    }

    // Ultimately trips the watcher, triggering child refresh
    dq.offer(testData.getBytes(UTF8));
    assertEquals(testData, future.get(1000, TimeUnit.MILLISECONDS));
    assertNotNull(dq.poll());

    // After draining the queue, a watcher should be set.
    assertNull(dq.peek(100));
    assertFalse(dq.isDirty());
    assertEquals(1, dq.watcherCount());

    forceSessionExpire();

    // Session expiry should have fired the watcher.
    Thread.sleep(100);
    assertTrue(dq.isDirty());
    assertEquals(0, dq.watcherCount());

    // Rerun the earlier test make sure updates are still seen, post reconnection.
    future = executor.submit(() -> new String(dq.peek(true), UTF8));
    try {
      future.get(1000, TimeUnit.MILLISECONDS);
      fail("TimeoutException expected");
    } catch (TimeoutException expected) {
      assertFalse(future.isDone());
    }

    // Ultimately trips the watcher, triggering child refresh
    dq.offer(testData.getBytes(UTF8));
    assertEquals(testData, future.get(1000, TimeUnit.MILLISECONDS));
    assertNotNull(dq.poll());
    assertNull(dq.poll());
  }

  @Test
  public void testLeakChildWatcher() throws Exception {
    String dqZNode = "/distqueue/test";
    DistributedQueue dq = makeDistributedQueue(dqZNode);
    assertTrue(dq.peekElements(1, 1, s1 -> true).isEmpty());
    assertEquals(1, dq.watcherCount());
    assertFalse(dq.isDirty());
    assertTrue(dq.peekElements(1, 1, s1 -> true).isEmpty());
    assertEquals(1, dq.watcherCount());
    assertFalse(dq.isDirty());
    assertNull(dq.peek());
    assertEquals(1, dq.watcherCount());
    assertFalse(dq.isDirty());
    assertNull(dq.peek(10));
    assertEquals(1, dq.watcherCount());
    assertFalse(dq.isDirty());

    dq.offer("hello world".getBytes(UTF8));
    assertNotNull(dq.peek()); // synchronously available
    // dirty and watcher state indeterminate here, race with watcher
    Thread.sleep(100); // watcher should have fired now
    assertNotNull(dq.peek());
<<<<<<< HEAD
=======
    // in case of race condition, childWatcher is kicked off after peek()
    if (dq.watcherCount() == 0) {
      assertTrue(dq.isDirty());
      dq.poll();
      dq.offer("hello world".getBytes(UTF8));
      dq.peek();
    }
>>>>>>> ea79c668
    assertEquals(1, dq.watcherCount());
    assertFalse(dq.isDirty());
    assertFalse(dq.peekElements(1, 1, s -> true).isEmpty());
    assertEquals(1, dq.watcherCount());
    assertFalse(dq.isDirty());
  }

  @Test
  public void testLocallyOffer() throws Exception {
    String dqZNode = "/distqueue/test";
    DistributedQueue dq = makeDistributedQueue(dqZNode);
    dq.peekElements(1, 1, s -> true);
    for (int i = 0; i < 100; i++) {
      byte[] data = String.valueOf(i).getBytes(UTF8);
      dq.offer(data);
      assertNotNull(dq.peek());
      dq.poll();
      dq.peekElements(1, 1, s -> true);
    }
  }


  @Test
  public void testPeekElements() throws Exception {
    String dqZNode = "/distqueue/test";
    byte[] data = "hello world".getBytes(UTF8);

    DistributedQueue dq = makeDistributedQueue(dqZNode);

    // Populate with data.
    dq.offer(data);
    dq.offer(data);
    dq.offer(data);

    Predicate<String> alwaysTrue = s -> true;
    Predicate<String> alwaysFalse = s -> false;

    // Should be able to get 0, 1, 2, or 3 instantly
    for (int i = 0; i <= 3; ++i) {
      assertEquals(i, dq.peekElements(i, 0, alwaysTrue).size());
    }

    // Asking for more should return only 3.
    assertEquals(3, dq.peekElements(4, 0, alwaysTrue).size());

    // If we filter everything out, we should block for the full time.
    long start = System.nanoTime();
    assertEquals(0, dq.peekElements(4, 1000, alwaysFalse).size());
    assertTrue(System.nanoTime() - start >= TimeUnit.MILLISECONDS.toNanos(500));

    // If someone adds a new matching element while we're waiting, we should return immediately.
    executor.submit(() -> {
      try {
        Thread.sleep(500);
        dq.offer(data);
      } catch (Exception e) {
        // ignore
      }
    });
    start = System.nanoTime();
    assertEquals(1, dq.peekElements(4, 2000, child -> {
      // The 4th element in the queue will end with a "3".
      return child.endsWith("3");
    }).size());
    assertTrue(System.nanoTime() - start < TimeUnit.MILLISECONDS.toNanos(1000));
    assertTrue(System.nanoTime() - start >= TimeUnit.MILLISECONDS.toNanos(250));
  }

  private void forceSessionExpire() throws InterruptedException, TimeoutException {
    long sessionId = zkClient.getSolrZooKeeper().getSessionId();
    zkServer.expire(sessionId);
    zkClient.getConnectionManager().waitForDisconnected(10000);
    zkClient.getConnectionManager().waitForConnected(10000);
    for (int i = 0; i < 100; ++i) {
      if (zkClient.isConnected()) {
        break;
      }
      Thread.sleep(50);
    }
    assertTrue(zkClient.isConnected());
    assertFalse(sessionId == zkClient.getSolrZooKeeper().getSessionId());
  }

  protected DistributedQueue makeDistributedQueue(String dqZNode) throws Exception {
    return new DistributedQueue(zkClient, setupNewDistributedQueueZNode(dqZNode));
  }

  private static class QueueChangerThread extends Thread {

    DistributedQueue dq;
    long waitBeforeOfferMs;

    QueueChangerThread(DistributedQueue dq, long waitBeforeOfferMs) {
      this.dq = dq;
      this.waitBeforeOfferMs = waitBeforeOfferMs;
    }

    public void run() {
      try {
        Thread.sleep(waitBeforeOfferMs);
        dq.offer(getName().getBytes(UTF8));
      } catch (InterruptedException ie) {
        // do nothing
      } catch (Exception exc) {
        throw new RuntimeException(exc);
      }
    }
  }

  protected String setupNewDistributedQueueZNode(String znodePath) throws Exception {
    if (!zkClient.exists("/", true))
      zkClient.makePath("/", false, true);
    if (zkClient.exists(znodePath, true))
      zkClient.clean(znodePath);
    zkClient.makePath(znodePath, false, true);
    return znodePath;
  }

  @Override
  @After
  public void tearDown() throws Exception {
    try {
      super.tearDown();
    } catch (Exception exc) {
    }
    closeZk();
    executor.shutdown();
  }

  protected void setupZk() throws Exception {
    System.setProperty("zkClientTimeout", "8000");
    zkServer = new ZkTestServer(createTempDir("zkData").toFile().getAbsolutePath());
    zkServer.run();
    System.setProperty("zkHost", zkServer.getZkAddress());
    zkClient = new SolrZkClient(zkServer.getZkAddress(), AbstractZkTestCase.TIMEOUT);
    assertTrue(zkClient.isConnected());
  }

  protected void closeZk() throws Exception {
    if (zkClient != null)
      zkClient.close();
    zkServer.shutdown();
  }
}<|MERGE_RESOLUTION|>--- conflicted
+++ resolved
@@ -190,8 +190,6 @@
     // dirty and watcher state indeterminate here, race with watcher
     Thread.sleep(100); // watcher should have fired now
     assertNotNull(dq.peek());
-<<<<<<< HEAD
-=======
     // in case of race condition, childWatcher is kicked off after peek()
     if (dq.watcherCount() == 0) {
       assertTrue(dq.isDirty());
@@ -199,7 +197,6 @@
       dq.offer("hello world".getBytes(UTF8));
       dq.peek();
     }
->>>>>>> ea79c668
     assertEquals(1, dq.watcherCount());
     assertFalse(dq.isDirty());
     assertFalse(dq.peekElements(1, 1, s -> true).isEmpty());
