/**
 * Licensed to the Apache Software Foundation (ASF) under one or more
 * contributor license agreements.  See the NOTICE file distributed with
 * this work for additional information regarding copyright ownership.
 * The ASF licenses this file to You under the Apache License, Version 2.0
 * (the "License"); you may not use this file except in compliance with
 * the License.  You may obtain a copy of the License at
 *
 *     http://www.apache.org/licenses/LICENSE-2.0
 *
 * Unless required by applicable law or agreed to in writing, software
 * distributed under the License is distributed on an "AS IS" BASIS,
 * WITHOUT WARRANTIES OR CONDITIONS OF ANY KIND, either express or implied.
 * See the License for the specific language governing permissions and
 * limitations under the License.
 */

package org.apache.solr.update;

import org.apache.solr.request.SolrQueryRequest;

/**
 *
 */
public class CommitUpdateCommand extends UpdateCommand {
  public boolean optimize;
  public boolean waitSearcher=true;
  public boolean expungeDeletes = false;
  public boolean softCommit = false;
  public boolean prepareCommit = false;

  /**
   * During optimize, optimize down to <= this many segments.  Must be >= 1
   *
   * @see org.apache.lucene.index.IndexWriter#forceMerge(int)
   */
  public int maxOptimizeSegments = 1;

  public CommitUpdateCommand(SolrQueryRequest req, boolean optimize) {
    super(req);
    this.optimize=optimize;
  }

  @Override
  public String name() {
    return "commit";
  }

  @Override
  public String toString() {
<<<<<<< HEAD
    return super.toString() + ",optimize="+optimize
            +",waitSearcher="+waitSearcher
            +",expungeDeletes="+expungeDeletes
            +",softCommit="+softCommit
            +'}';
=======
    return prepareCommit ? "prepareCommit" :
        ("commit(optimize="+optimize
            +",waitSearcher="+waitSearcher
            +",expungeDeletes="+expungeDeletes
            +",softCommit="+softCommit
            +')');
>>>>>>> d5932e11
  }
}<|MERGE_RESOLUTION|>--- conflicted
+++ resolved
@@ -48,19 +48,10 @@
 
   @Override
   public String toString() {
-<<<<<<< HEAD
     return super.toString() + ",optimize="+optimize
             +",waitSearcher="+waitSearcher
             +",expungeDeletes="+expungeDeletes
             +",softCommit="+softCommit
             +'}';
-=======
-    return prepareCommit ? "prepareCommit" :
-        ("commit(optimize="+optimize
-            +",waitSearcher="+waitSearcher
-            +",expungeDeletes="+expungeDeletes
-            +",softCommit="+softCommit
-            +')');
->>>>>>> d5932e11
   }
 }