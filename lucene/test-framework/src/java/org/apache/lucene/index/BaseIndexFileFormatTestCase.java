package org.apache.lucene.index;

/*
 * Licensed to the Apache Software Foundation (ASF) under one or more
 * contributor license agreements.  See the NOTICE file distributed with
 * this work for additional information regarding copyright ownership.
 * The ASF licenses this file to You under the Apache License, Version 2.0
 * (the "License"); you may not use this file except in compliance with
 * the License.  You may obtain a copy of the License at
 *
 *     http://www.apache.org/licenses/LICENSE-2.0
 *
 * Unless required by applicable law or agreed to in writing, software
 * distributed under the License is distributed on an "AS IS" BASIS,
 * WITHOUT WARRANTIES OR CONDITIONS OF ANY KIND, either express or implied.
 * See the License for the specific language governing permissions and
 * limitations under the License.
 */

import java.io.IOException;
import java.util.Arrays;
import java.util.Collection;
import java.util.Collections;
import java.util.HashMap;
import java.util.HashSet;
import java.util.IdentityHashMap;
import java.util.List;
import java.util.Map;
import java.util.Set;

import org.apache.lucene.analysis.MockAnalyzer;
import org.apache.lucene.codecs.Codec;
import org.apache.lucene.codecs.DocValuesConsumer;
import org.apache.lucene.codecs.DocValuesProducer;
import org.apache.lucene.codecs.FieldsConsumer;
import org.apache.lucene.codecs.FieldsProducer;
import org.apache.lucene.codecs.NormsConsumer;
import org.apache.lucene.codecs.NormsProducer;
import org.apache.lucene.codecs.StoredFieldsReader;
import org.apache.lucene.codecs.StoredFieldsWriter;
import org.apache.lucene.codecs.TermVectorsReader;
import org.apache.lucene.codecs.TermVectorsWriter;
import org.apache.lucene.codecs.mockrandom.MockRandomPostingsFormat;
import org.apache.lucene.document.Document;
<<<<<<< HEAD
import org.apache.lucene.document.FieldTypes;
=======
import org.apache.lucene.document.Field;
import org.apache.lucene.document.FieldType;
import org.apache.lucene.document.NumericDocValuesField;
import org.apache.lucene.document.TextField;
>>>>>>> c96668e2
import org.apache.lucene.store.Directory;
import org.apache.lucene.store.FlushInfo;
import org.apache.lucene.store.IOContext;
import org.apache.lucene.store.IndexInput;
import org.apache.lucene.store.MockDirectoryWrapper;
import org.apache.lucene.util.BytesRef;
import org.apache.lucene.util.CloseableThreadLocal;
import org.apache.lucene.util.IOUtils;
import org.apache.lucene.util.InfoStream;
import org.apache.lucene.util.LuceneTestCase;
import org.apache.lucene.util.RamUsageEstimator;
import org.apache.lucene.util.RamUsageTester;
import org.apache.lucene.util.StringHelper;
import org.apache.lucene.util.TestUtil;
import org.apache.lucene.util.Version;

/**
 * Common tests to all index formats.
 */
abstract class BaseIndexFileFormatTestCase extends LuceneTestCase {

  // metadata or Directory-level objects
  private static final Set<Class<?>> EXCLUDED_CLASSES = Collections.newSetFromMap(new IdentityHashMap<Class<?>,Boolean>());

  static {
    // Directory objects, don't take into account eg. the NIO buffers
    EXCLUDED_CLASSES.add(Directory.class);
    EXCLUDED_CLASSES.add(IndexInput.class);

    // used for thread management, not by the index
    EXCLUDED_CLASSES.add(CloseableThreadLocal.class);
    EXCLUDED_CLASSES.add(ThreadLocal.class);

    // don't follow references to the top-level reader
    EXCLUDED_CLASSES.add(IndexReader.class);
    EXCLUDED_CLASSES.add(IndexReaderContext.class);

    // usually small but can bump memory usage for
    // memory-efficient things like stored fields
    EXCLUDED_CLASSES.add(FieldInfos.class);
    EXCLUDED_CLASSES.add(SegmentInfo.class);
    EXCLUDED_CLASSES.add(SegmentCommitInfo.class);
    EXCLUDED_CLASSES.add(FieldInfo.class);

    // constant overhead is typically due to strings
    // TODO: can we remove this and still pass the test consistently
    EXCLUDED_CLASSES.add(String.class);
  }

  static class Accumulator extends RamUsageTester.Accumulator {

    private final Object root;

    Accumulator(Object root) {
      this.root = root;
    }

    public long accumulateObject(Object o, long shallowSize, Map<java.lang.reflect.Field, Object> fieldValues, Collection<Object> queue) {
      for (Class<?> clazz = o.getClass(); clazz != null; clazz = clazz.getSuperclass()) {
        if (EXCLUDED_CLASSES.contains(clazz) && o != root) {
          return 0;
        }
      }
      // we have no way to estimate the size of these things in codecs although
      // something like a Collections.newSetFromMap(new HashMap<>()) uses quite
      // some memory... So for now the test ignores the overhead of such
      // collections but can we do better?
      if (o instanceof Collection) {
        Collection<?> coll = (Collection<?>) o;
        queue.addAll((Collection<?>) o);
        return (long) coll.size() * RamUsageEstimator.NUM_BYTES_OBJECT_REF;
      } else if (o instanceof Map) {
        final Map<?, ?> map = (Map<?,?>) o;
        queue.addAll(map.keySet());
        queue.addAll(map.values());
        return 2L * map.size() * RamUsageEstimator.NUM_BYTES_OBJECT_REF;
      }
      long v = super.accumulateObject(o, shallowSize, fieldValues, queue);
      // System.out.println(o.getClass() + "=" + v);
      return v;
    }

    @Override
    public long accumulateArray(Object array, long shallowSize,
        List<Object> values, Collection<Object> queue) {
      long v = super.accumulateArray(array, shallowSize, values, queue);
      // System.out.println(array.getClass() + "=" + v);
      return v;
    }

  };

  /** Returns the codec to run tests against */
  protected abstract Codec getCodec();

  private Codec savedCodec;

  public void setUp() throws Exception {
    super.setUp();
    // set the default codec, so adding test cases to this isn't fragile
    savedCodec = Codec.getDefault();
    Codec.setDefault(getCodec());
  }

  public void tearDown() throws Exception {
    Codec.setDefault(savedCodec); // restore
    super.tearDown();
  }

  /** Add random fields to the provided document. */
  protected abstract void addRandomFields(Document doc);

  private Map<String, Long> bytesUsedByExtension(Directory d) throws IOException {
    Map<String, Long> bytesUsedByExtension = new HashMap<>();
    for (String file : d.listAll()) {
      final String ext = IndexFileNames.getExtension(file);
      final long previousLength = bytesUsedByExtension.containsKey(ext) ? bytesUsedByExtension.get(ext) : 0;
      bytesUsedByExtension.put(ext, previousLength + d.fileLength(file));
    }
    bytesUsedByExtension.keySet().removeAll(excludedExtensionsFromByteCounts());

    return bytesUsedByExtension;
  }

  /**
   * Return the list of extensions that should be excluded from byte counts when
   * comparing indices that store the same content.
   */
  protected Collection<String> excludedExtensionsFromByteCounts() {
    return new HashSet<String>(Arrays.asList(new String[] {
    // segment infos store various pieces of information that don't solely depend
    // on the content of the index in the diagnostics (such as a timestamp) so we
    // exclude this file from the bytes counts
                        "si",
    // lock files are 0 bytes (one directory in the test could be RAMDir, the other FSDir)
                        "lock" }));
  }

  /** The purpose of this test is to make sure that bulk merge doesn't accumulate useless data over runs. */
  public void testMergeStability() throws Exception {
    Directory dir = newDirectory();
    if (dir instanceof MockDirectoryWrapper) {
      // Else, the virus checker may prevent deletion of files and cause
      // us to see too many bytes used by extension in the end:
      ((MockDirectoryWrapper) dir).setEnableVirusScanner(false);
    }
    // do not use newMergePolicy that might return a MockMergePolicy that ignores the no-CFS ratio
    // do not use RIW which will change things up!
    MergePolicy mp = newTieredMergePolicy();
    mp.setNoCFSRatio(0);
    IndexWriterConfig cfg = new IndexWriterConfig(new MockAnalyzer(random())).setUseCompoundFile(false).setMergePolicy(mp);
    IndexWriter w = new IndexWriter(dir, cfg);
    FieldTypes fieldTypes = w.getFieldTypes();
    fieldTypes.disableExistsFilters();

    final int numDocs = atLeast(500);
    for (int i = 0; i < numDocs; ++i) {
      Document d = w.newDocument();
      addRandomFields(d);
      w.addDocument(d);
    }
    w.forceMerge(1);
    w.commit();
    w.close();
    IndexReader reader = DirectoryReader.open(dir);

    Directory dir2 = newDirectory();
    if (dir2 instanceof MockDirectoryWrapper) {
      // Else, the virus checker may prevent deletion of files and cause
      // us to see too many bytes used by extension in the end:
      ((MockDirectoryWrapper) dir2).setEnableVirusScanner(false);
    }
    mp = newTieredMergePolicy();
    mp.setNoCFSRatio(0);
    cfg = new IndexWriterConfig(new MockAnalyzer(random())).setUseCompoundFile(false).setMergePolicy(mp);
    w = new IndexWriter(dir2, cfg);
    fieldTypes = w.getFieldTypes();
    fieldTypes.disableExistsFilters();
    w.addIndexes(reader);
    w.commit();
    w.close();

    assertEquals(bytesUsedByExtension(dir), bytesUsedByExtension(dir2));

    reader.close();
    dir.close();
    dir2.close();
  }

  /** Test the accuracy of the ramBytesUsed estimations. */
  @Slow
  public void testRamBytesUsed() throws IOException {
    if (Codec.getDefault() instanceof RandomCodec) {
      // this test relies on the fact that two segments will be written with
      // the same codec so we need to disable MockRandomPF
      final Set<String> avoidCodecs = new HashSet<>(((RandomCodec) Codec.getDefault()).avoidCodecs);
      avoidCodecs.add(new MockRandomPostingsFormat().getName());
      Codec.setDefault(new RandomCodec(random(), avoidCodecs));
    }
    Directory dir = newDirectory();
    IndexWriterConfig cfg = newIndexWriterConfig(new MockAnalyzer(random()));
    IndexWriter w = new IndexWriter(dir, cfg);
    // we need to index enough documents so that constant overhead doesn't dominate
    final int numDocs = atLeast(10000);
    LeafReader reader1 = null;
    for (int i = 0; i < numDocs; ++i) {
      Document d = w.newDocument();
      addRandomFields(d);
      w.addDocument(d);
      if (i == 100) {
        w.forceMerge(1);
        w.commit();
        reader1 = getOnlySegmentReader(DirectoryReader.open(dir));
      }
    }
    w.forceMerge(1);
    w.commit();
    w.close();

    LeafReader reader2 = getOnlySegmentReader(DirectoryReader.open(dir));

    for (LeafReader reader : Arrays.asList(reader1, reader2)) {
      new SimpleMergedSegmentWarmer(InfoStream.NO_OUTPUT).warm(reader);
    }

    final long actualBytes = RamUsageTester.sizeOf(reader2, new Accumulator(reader2)) - RamUsageTester.sizeOf(reader1, new Accumulator(reader1));
    final long expectedBytes = ((SegmentReader) reader2).ramBytesUsed() - ((SegmentReader) reader1).ramBytesUsed();
    final long absoluteError = actualBytes - expectedBytes;
    final double relativeError = (double) absoluteError / actualBytes;
    final String message = "Actual RAM usage " + actualBytes + ", but got " + expectedBytes + ", " + 100*relativeError + "% error";
    assertTrue(message, Math.abs(relativeError) < 0.20d || Math.abs(absoluteError) < 1000);

    reader1.close();
    reader2.close();
    dir.close();
  }
  
  /** Calls close multiple times on closeable codec apis */
  public void testMultiClose() throws IOException {
    // first make a one doc index
    Directory oneDocIndex = newDirectory();
    IndexWriter iw = new IndexWriter(oneDocIndex, new IndexWriterConfig(new MockAnalyzer(random())));
    Document oneDoc = new Document();
    FieldType customType = new FieldType(TextField.TYPE_STORED);
    customType.setStoreTermVectors(true);
    Field customField = new Field("field", "contents", customType);
    oneDoc.add(customField);
    oneDoc.add(new NumericDocValuesField("field", 5));
    iw.addDocument(oneDoc);
    LeafReader oneDocReader = getOnlySegmentReader(DirectoryReader.open(iw, true));
    iw.close();
    
    // now feed to codec apis manually
    // we use FSDir, things like ramdir are not guaranteed to cause fails if you write to them after close(), etc
    Directory dir = newFSDirectory(createTempDir("justSoYouGetSomeChannelErrors"));
    Codec codec = getCodec();
    
    SegmentInfo segmentInfo = new SegmentInfo(dir, Version.LATEST, "_0", 1, false, codec, null, StringHelper.randomId(), new HashMap<>());
    FieldInfo proto = oneDocReader.getFieldInfos().fieldInfo("field");
    FieldInfo field = new FieldInfo(proto.name, proto.number, proto.hasVectors(), proto.omitsNorms(), proto.hasPayloads(), 
                                    proto.getIndexOptions(), proto.getDocValuesType(), proto.getDocValuesGen(), null);

    FieldInfos fieldInfos = new FieldInfos(new FieldInfo[] { field } );

    SegmentWriteState writeState = new SegmentWriteState(null, dir,
                                                         segmentInfo, fieldInfos,
                                                         null, new IOContext(new FlushInfo(1, 20)));
    
    SegmentReadState readState = new SegmentReadState(dir, segmentInfo, fieldInfos, IOContext.READ);

    // PostingsFormat
    try (FieldsConsumer consumer = codec.postingsFormat().fieldsConsumer(writeState)) {
      consumer.write(oneDocReader.fields());
      IOUtils.close(consumer);
      IOUtils.close(consumer);
    }
    try (FieldsProducer producer = codec.postingsFormat().fieldsProducer(readState)) {
      IOUtils.close(producer);
      IOUtils.close(producer);
    }
    
    // DocValuesFormat
    try (DocValuesConsumer consumer = codec.docValuesFormat().fieldsConsumer(writeState)) {
      consumer.addNumericField(field, Collections.singleton(5));
      IOUtils.close(consumer);
      IOUtils.close(consumer);
    }
    try (DocValuesProducer producer = codec.docValuesFormat().fieldsProducer(readState)) {
      IOUtils.close(producer);
      IOUtils.close(producer);
    }
    
    // NormsFormat
    try (NormsConsumer consumer = codec.normsFormat().normsConsumer(writeState)) {
      consumer.addNormsField(field, Collections.singleton(5));
      IOUtils.close(consumer);
      IOUtils.close(consumer);
    }
    try (NormsProducer producer = codec.normsFormat().normsProducer(readState)) {
      IOUtils.close(producer);
      IOUtils.close(producer);
    }
    
    // TermVectorsFormat
    try (TermVectorsWriter consumer = codec.termVectorsFormat().vectorsWriter(dir, segmentInfo, writeState.context)) {
      consumer.startDocument(1);
      consumer.startField(field, 1, false, false, false);
      consumer.startTerm(new BytesRef("testing"), 2);
      consumer.finishTerm();
      consumer.finishField();
      consumer.finishDocument();
      consumer.finish(fieldInfos, 1);
      IOUtils.close(consumer);
      IOUtils.close(consumer);
    }
    try (TermVectorsReader producer = codec.termVectorsFormat().vectorsReader(dir, segmentInfo, fieldInfos, readState.context)) {
      IOUtils.close(producer);
      IOUtils.close(producer);
    }
    
    // StoredFieldsFormat
    try (StoredFieldsWriter consumer = codec.storedFieldsFormat().fieldsWriter(dir, segmentInfo, writeState.context)) {
      consumer.startDocument();
      consumer.writeField(field, customField);
      consumer.finishDocument();
      consumer.finish(fieldInfos, 1);
      IOUtils.close(consumer);
      IOUtils.close(consumer);
    }
    try (StoredFieldsReader producer = codec.storedFieldsFormat().fieldsReader(dir, segmentInfo, fieldInfos, readState.context)) {
      IOUtils.close(producer);
      IOUtils.close(producer);
    }
            
    IOUtils.close(oneDocReader, oneDocIndex, dir);
  }

}<|MERGE_RESOLUTION|>--- conflicted
+++ resolved
@@ -42,14 +42,7 @@
 import org.apache.lucene.codecs.TermVectorsWriter;
 import org.apache.lucene.codecs.mockrandom.MockRandomPostingsFormat;
 import org.apache.lucene.document.Document;
-<<<<<<< HEAD
 import org.apache.lucene.document.FieldTypes;
-=======
-import org.apache.lucene.document.Field;
-import org.apache.lucene.document.FieldType;
-import org.apache.lucene.document.NumericDocValuesField;
-import org.apache.lucene.document.TextField;
->>>>>>> c96668e2
 import org.apache.lucene.store.Directory;
 import org.apache.lucene.store.FlushInfo;
 import org.apache.lucene.store.IOContext;
@@ -292,12 +285,11 @@
     // first make a one doc index
     Directory oneDocIndex = newDirectory();
     IndexWriter iw = new IndexWriter(oneDocIndex, new IndexWriterConfig(new MockAnalyzer(random())));
-    Document oneDoc = new Document();
-    FieldType customType = new FieldType(TextField.TYPE_STORED);
-    customType.setStoreTermVectors(true);
-    Field customField = new Field("field", "contents", customType);
-    oneDoc.add(customField);
-    oneDoc.add(new NumericDocValuesField("field", 5));
+    FieldTypes fieldTypes = iw.getFieldTypes();
+    fieldTypes.disableExistsFilters();
+    Document oneDoc = iw.newDocument();
+    fieldTypes.enableTermVectors("field");
+    oneDoc.addLargeText("field", "contents");
     iw.addDocument(oneDoc);
     LeafReader oneDocReader = getOnlySegmentReader(DirectoryReader.open(iw, true));
     iw.close();
@@ -373,7 +365,7 @@
     // StoredFieldsFormat
     try (StoredFieldsWriter consumer = codec.storedFieldsFormat().fieldsWriter(dir, segmentInfo, writeState.context)) {
       consumer.startDocument();
-      consumer.writeField(field, customField);
+      consumer.writeField(field, oneDoc.getField("field"));
       consumer.finishDocument();
       consumer.finish(fieldInfos, 1);
       IOUtils.close(consumer);
